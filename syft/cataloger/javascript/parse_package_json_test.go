--- conflicted
+++ resolved
@@ -9,7 +9,6 @@
 )
 
 func TestParsePackageJSON(t *testing.T) {
-<<<<<<< HEAD
 	tests := []struct {
 		Fixture     string
 		ExpectedPkg pkg.Package
@@ -17,59 +16,53 @@
 		{
 			Fixture: "test-fixtures/pkg-json/package.json",
 			ExpectedPkg: pkg.Package{
-				Name:     "npm",
-				Version:  "6.14.6",
-				Type:     pkg.NpmPkg,
-				Licenses: []string{"Artistic-2.0"},
-				Language: pkg.JavaScript,
-				Metadata: pkg.NpmMetadata{
+				Name:         "npm",
+				Version:      "6.14.6",
+				Type:         pkg.NpmPkg,
+				Licenses:     []string{"Artistic-2.0"},
+				Language:     pkg.JavaScript,
+				MetadataType: pkg.NpmPackageJSONMetadataType,
+				Metadata: pkg.NpmPackageJSONMetadata{
 					Author:   "Isaac Z. Schlueter <i@izs.me> (http://blog.izs.me)",
 					Homepage: "https://docs.npmjs.com/",
 					URL:      "https://github.com/npm/cli",
+					Licenses: []string{"Artistic-2.0"},
 				},
 			},
 		},
 		{
 			Fixture: "test-fixtures/pkg-json/package-nested-author.json",
 			ExpectedPkg: pkg.Package{
-				Name:     "npm",
-				Version:  "6.14.6",
-				Type:     pkg.NpmPkg,
-				Licenses: []string{"Artistic-2.0"},
-				Language: pkg.JavaScript,
-				Metadata: pkg.NpmMetadata{
+				Name:         "npm",
+				Version:      "6.14.6",
+				Type:         pkg.NpmPkg,
+				Licenses:     []string{"Artistic-2.0"},
+				Language:     pkg.JavaScript,
+				MetadataType: pkg.NpmPackageJSONMetadataType,
+				Metadata: pkg.NpmPackageJSONMetadata{
 					Author:   "Isaac Z. Schlueter <i@izs.me> (http://blog.izs.me)",
 					Homepage: "https://docs.npmjs.com/",
 					URL:      "https://github.com/npm/cli",
+					Licenses: []string{"Artistic-2.0"},
 				},
 			},
 		},
 		{
 			Fixture: "test-fixtures/pkg-json/package-repo-string.json",
 			ExpectedPkg: pkg.Package{
-				Name:     "function-bind",
-				Version:  "1.1.1",
-				Type:     pkg.NpmPkg,
-				Licenses: []string{"MIT"},
-				Language: pkg.JavaScript,
-				Metadata: pkg.NpmMetadata{
+				Name:         "function-bind",
+				Version:      "1.1.1",
+				Type:         pkg.NpmPkg,
+				Licenses:     []string{"MIT"},
+				Language:     pkg.JavaScript,
+				MetadataType: pkg.NpmPackageJSONMetadataType,
+				Metadata: pkg.NpmPackageJSONMetadata{
 					Author:   "Raynos <raynos2@gmail.com>",
 					Homepage: "https://github.com/Raynos/function-bind",
 					URL:      "git://github.com/Raynos/function-bind.git",
+					Licenses: []string{"MIT"},
 				},
 			},
-=======
-	expected := pkg.Package{
-		Name:         "npm",
-		Version:      "6.14.6",
-		Type:         pkg.NpmPkg,
-		Licenses:     []string{"Artistic-2.0"},
-		Language:     pkg.JavaScript,
-		MetadataType: pkg.NpmPackageJSONMetadataType,
-		Metadata: pkg.NpmPackageJSONMetadata{
-			Author:   "Isaac Z. Schlueter <i@izs.me> (http://blog.izs.me)",
-			Homepage: "https://docs.npmjs.com/",
->>>>>>> 15e2e321
 		},
 	}
 
